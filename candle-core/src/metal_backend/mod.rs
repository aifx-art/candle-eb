--- conflicted
+++ resolved
@@ -473,12 +473,9 @@
                 (DType::U32, DType::BF16) => "cast_u32_bf16_strided",
                 (DType::U32, DType::F16) => "cast_u32_f16_strided",
                 (DType::U32, DType::F32) => "cast_u32_f32_strided",
-<<<<<<< HEAD
                 (DType::U32, DType::U8) => "cast_u32_u8_strided",
                 (DType::U32, DType::I16) => "cast_u32_i16_strided",
                 (DType::U32, DType::I32) => "cast_u32_i32_strided",
-=======
->>>>>>> a2bcc227
                 (DType::U32, DType::I64) => "cast_u32_i64_strided",
                 (DType::U32, DType::U8) => "cast_u32_u8_strided",
 
@@ -488,18 +485,11 @@
                 (DType::U8, DType::I16) => "cast_u8_i16_strided",
                 (DType::U8, DType::I32) => "cast_u8_i32_strided",
                 (DType::U8, DType::I64) => "cast_u8_i64_strided",
-<<<<<<< HEAD
-                (DType::F32, DType::F16) => "cast_f32_f16_strided",
-                (DType::F16, DType::F32) => "cast_f16_f32_strided",
+                (DType::U8, DType::U32) => "cast_u8_u32_strided",
+
                 (DType::I16, DType::F32) => "cast_i16_f32_strided",
                 (DType::I32, DType::F32) => "cast_i32_f32_strided",
-                (DType::I64, DType::F32) => "cast_i64_f32_strided",
-                (DType::F32, DType::BF16) => "cast_f32_bf16_strided",
-                (DType::BF16, DType::F32) => "cast_bf16_f32_strided",
-=======
-                (DType::U8, DType::U32) => "cast_u8_u32_strided",
-
->>>>>>> a2bcc227
+
                 (left, right) => {
                     crate::bail!("Metal strided to_dtype {left:?} {right:?} not implemented")
                 }
@@ -1519,11 +1509,7 @@
         Ok(acc)
     }
 
-<<<<<<< HEAD
     fn matmul_with_alpha_beta(
-=======
-    fn matmul(
->>>>>>> a2bcc227
         &self,
         rhs: &Self,
         c: &mut Self,
@@ -1589,26 +1575,12 @@
         let buffer = self.device.new_buffer(b * m * n, self.dtype, "matmul")?;
         let command_buffer = self.device.command_buffer()?;
         command_buffer.set_label("matmul");
-<<<<<<< HEAD
-        candle_metal_kernels::call_gemm(
-            &self.device.device,
-            &command_buffer,
-            &self.device.kernels,
-            name,
-            (b, m, n, k),
-            lhs_l.stride(),
-            lhs_l.start_offset() * self.dtype.size_in_bytes(),
-            &self.buffer,
-            rhs_l.stride(),
-            rhs_l.start_offset() * rhs.dtype.size_in_bytes(),
-            &rhs.buffer,
-            &buffer,
-            s.unwrap_or(1.) as f32,
-            0.,
-        )
-        .map_err(MetalError::from)?;
-=======
         if self.dtype == DType::BF16 {
+            if s.unwrap_or(1.) != 1. {
+                return Err(
+                    MetalError::Message(format!("mlx matmul doesn't support alpha {s}")).into(),
+                );
+            }
             candle_metal_kernels::call_mlx_gemm(
                 &self.device.device,
                 &command_buffer,
@@ -1625,6 +1597,11 @@
             )
             .map_err(MetalError::from)?;
         } else if self.device.use_mlx_mm {
+            if s.unwrap_or(1.) != 1. {
+                return Err(
+                    MetalError::Message(format!("mlx matmul doesn't support alpha {s}")).into(),
+                );
+            }
             let dtype = match self.dtype {
                 DType::F32 => candle_metal_kernels::GemmDType::F32,
                 DType::F16 => candle_metal_kernels::GemmDType::F16,
@@ -1675,10 +1652,11 @@
                 rhs_l.start_offset() * rhs.dtype.size_in_bytes(),
                 &rhs.buffer,
                 &buffer,
+                s.unwrap_or(1.) as f32,
+                0.,
             )
             .map_err(MetalError::from)?;
         }
->>>>>>> a2bcc227
         Ok(Self::new(
             buffer,
             self.device.clone(),
@@ -2109,11 +2087,8 @@
             buffers: Arc::new(RwLock::new(HashMap::new())),
             kernels,
             seed,
-<<<<<<< HEAD
             seed_value: Arc::new(RwLock::new(299792458)),
-=======
             use_mlx_mm,
->>>>>>> a2bcc227
         })
     }
 
