--- conflicted
+++ resolved
@@ -289,7 +289,6 @@
         }
     }
 
-<<<<<<< HEAD
     pub(crate) fn alloc(
         &self,
         shape: &Shape,
@@ -307,20 +306,6 @@
             }
             Device::Metal(device) => {
                 let storage = device.alloc_impl(shape, dtype, init_value)?;
-=======
-    pub(crate) unsafe fn alloc_uninit(&self, shape: &Shape, dtype: DType) -> Result<Storage> {
-        match self {
-            Device::Cpu => {
-                let storage = CpuDevice.alloc_uninit(shape, dtype)?;
-                Ok(Storage::Cpu(storage))
-            }
-            Device::Cuda(device) => {
-                let storage = device.alloc_uninit(shape, dtype)?;
-                Ok(Storage::Cuda(storage))
-            }
-            Device::Metal(device) => {
-                let storage = device.alloc_uninit(shape, dtype)?;
->>>>>>> 5e70821d
                 Ok(Storage::Metal(storage))
             }
         }
