// Build script to run nvcc and generate the C glue code for launching the flash-attention kernel.
// The cuda build time is very long so one can set the CANDLE_FLASH_ATTN_BUILD_DIR environment
// variable in order to cache the compiled artifacts and avoid recompiling too often.
use anyhow::{Context, Result};
use std::path::PathBuf;

<<<<<<< HEAD
const CUDA_NVCC_FLAGS: Option<&'static str> = option_env!("CUDA_NVCC_FLAGS");

const KERNEL_FILES: [&str; 17] = [
=======
const KERNEL_FILES: [&str; 33] = [
>>>>>>> ddafc610
    "kernels/flash_api.cu",
    "kernels/flash_fwd_hdim128_fp16_sm80.cu",
    "kernels/flash_fwd_hdim160_fp16_sm80.cu",
    "kernels/flash_fwd_hdim192_fp16_sm80.cu",
    "kernels/flash_fwd_hdim224_fp16_sm80.cu",
    "kernels/flash_fwd_hdim256_fp16_sm80.cu",
    "kernels/flash_fwd_hdim32_fp16_sm80.cu",
    "kernels/flash_fwd_hdim64_fp16_sm80.cu",
    "kernels/flash_fwd_hdim96_fp16_sm80.cu",
    "kernels/flash_fwd_hdim128_bf16_sm80.cu",
    "kernels/flash_fwd_hdim160_bf16_sm80.cu",
    "kernels/flash_fwd_hdim192_bf16_sm80.cu",
    "kernels/flash_fwd_hdim224_bf16_sm80.cu",
    "kernels/flash_fwd_hdim256_bf16_sm80.cu",
    "kernels/flash_fwd_hdim32_bf16_sm80.cu",
    "kernels/flash_fwd_hdim64_bf16_sm80.cu",
    "kernels/flash_fwd_hdim96_bf16_sm80.cu",
    "kernels/flash_fwd_hdim128_fp16_causal_sm80.cu",
    "kernels/flash_fwd_hdim160_fp16_causal_sm80.cu",
    "kernels/flash_fwd_hdim192_fp16_causal_sm80.cu",
    "kernels/flash_fwd_hdim224_fp16_causal_sm80.cu",
    "kernels/flash_fwd_hdim256_fp16_causal_sm80.cu",
    "kernels/flash_fwd_hdim32_fp16_causal_sm80.cu",
    "kernels/flash_fwd_hdim64_fp16_causal_sm80.cu",
    "kernels/flash_fwd_hdim96_fp16_causal_sm80.cu",
    "kernels/flash_fwd_hdim128_bf16_causal_sm80.cu",
    "kernels/flash_fwd_hdim160_bf16_causal_sm80.cu",
    "kernels/flash_fwd_hdim192_bf16_causal_sm80.cu",
    "kernels/flash_fwd_hdim224_bf16_causal_sm80.cu",
    "kernels/flash_fwd_hdim256_bf16_causal_sm80.cu",
    "kernels/flash_fwd_hdim32_bf16_causal_sm80.cu",
    "kernels/flash_fwd_hdim64_bf16_causal_sm80.cu",
    "kernels/flash_fwd_hdim96_bf16_causal_sm80.cu",
];

fn main() -> Result<()> {
    println!("cargo:rerun-if-changed=build.rs");
    for kernel_file in KERNEL_FILES.iter() {
        println!("cargo:rerun-if-changed={kernel_file}");
    }
    println!("cargo:rerun-if-changed=kernels/flash_fwd_kernel.h");
    println!("cargo:rerun-if-changed=kernels/flash_fwd_launch_template.h");
    println!("cargo:rerun-if-changed=kernels/flash.h");
    println!("cargo:rerun-if-changed=kernels/philox.cuh");
    println!("cargo:rerun-if-changed=kernels/softmax.h");
    println!("cargo:rerun-if-changed=kernels/utils.h");
    println!("cargo:rerun-if-changed=kernels/kernel_traits.h");
    println!("cargo:rerun-if-changed=kernels/block_info.h");
    println!("cargo:rerun-if-changed=kernels/static_switch.h");
    let out_dir = PathBuf::from(std::env::var("OUT_DIR").context("OUT_DIR not set")?);
    let build_dir = match std::env::var("CANDLE_FLASH_ATTN_BUILD_DIR") {
        Err(_) =>
        {
            #[allow(clippy::redundant_clone)]
            out_dir.clone()
        }
        Ok(build_dir) => {
            let path = PathBuf::from(build_dir);
            path.canonicalize().expect(&format!(
                "Directory doesn't exists: {} (the current directory is {})",
                &path.display(),
                std::env::current_dir()?.display()
            ))
        }
    };

    let kernels = KERNEL_FILES.iter().collect();
    let mut builder = bindgen_cuda::Builder::default()
        .kernel_paths(kernels)
        .out_dir(build_dir.clone())
        .arg("-std=c++17")
        .arg("-O3")
        .arg("-U__CUDA_NO_HALF_OPERATORS__")
        .arg("-U__CUDA_NO_HALF_CONVERSIONS__")
        .arg("-U__CUDA_NO_HALF2_OPERATORS__")
        .arg("-U__CUDA_NO_BFLOAT16_CONVERSIONS__")
        .arg("-Icutlass/include")
        .arg("--expt-relaxed-constexpr")
        .arg("--expt-extended-lambda")
        .arg("--use_fast_math")
        .arg("--verbose");

    // https://github.com/EricLBuehler/mistral.rs/issues/286
    // https://github.com/huggingface/candle-flash-attn-v1/pull/2
    if let Some(cuda_nvcc_flags_env) = CUDA_NVCC_FLAGS {
        builder = builder.arg("--compiler-options");
        builder = builder.arg(cuda_nvcc_flags_env);
    }

    let out_file = build_dir.join("libflashattention.a");
    builder.build_lib(out_file);

    println!("cargo:rustc-link-search={}", build_dir.display());
    println!("cargo:rustc-link-lib=flashattention");
    println!("cargo:rustc-link-lib=dylib=cudart");
    // https://github.com/denoland/rusty_v8/blob/20b2989186d1ecdf4c291d0706ff9eb1baaf2cfd/build.rs#L602
    let target = std::env::var("TARGET").unwrap();
    if target.contains("msvc") {
        // nothing to link to
    } else if target.contains("apple") || target.contains("freebsd") || target.contains("openbsd") {
        println!("cargo:rustc-link-lib=dylib=c++");
    } else if target.contains("android") {
        println!("cargo:rustc-link-lib=dylib=c++_shared");
    } else {
        println!("cargo:rustc-link-lib=dylib=stdc++");
    }

    Ok(())
}<|MERGE_RESOLUTION|>--- conflicted
+++ resolved
@@ -4,13 +4,9 @@
 use anyhow::{Context, Result};
 use std::path::PathBuf;
 
-<<<<<<< HEAD
 const CUDA_NVCC_FLAGS: Option<&'static str> = option_env!("CUDA_NVCC_FLAGS");
 
-const KERNEL_FILES: [&str; 17] = [
-=======
 const KERNEL_FILES: [&str; 33] = [
->>>>>>> ddafc610
     "kernels/flash_api.cu",
     "kernels/flash_fwd_hdim128_fp16_sm80.cu",
     "kernels/flash_fwd_hdim160_fp16_sm80.cu",
